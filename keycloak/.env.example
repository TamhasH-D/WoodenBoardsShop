--- conflicted
+++ resolved
@@ -19,7 +19,6 @@
 KC_DB=postgres                              # Tells Keycloak to use PostgreSQL
 # IMPORTANT: Ensure KC_DB_USERNAME matches POSTGRES_USER from above in your actual .env file.
 KC_DB_USERNAME=keycloak_user
-<<<<<<< HEAD
 # IMPORTANT: Ensure KC_DB_PASSWORD matches POSTGRES_PASSWORD from above in your actual .env file.
 KC_DB_PASSWORD=your_secure_db_password
 # IMPORTANT: The hostname here MUST match the PostgreSQL service name in docker-compose.yaml (e.g., keycloak-postgres).
@@ -32,9 +31,7 @@
 KC_HOSTNAME_URL=http://localhost:${KEYCLOAK_PORT} # Default for local access
 KC_HOSTNAME_STRICT_HTTPS=false                    # Set to true if using HTTPS and a reverse proxy terminates SSL
 # KC_HTTP_RELATIVE_PATH=/auth                     # Only set if Keycloak is accessed via a subpath e.g. http://localhost/auth
-=======
-KC_DB_PASSWORD=your_secure_db_password
->>>>>>> 5011506f
+
 
 ### Keycloak SMTP Configuration (for Master Realm email sending) ###
 # These settings configure Keycloak's built-in email sending capabilities.
@@ -47,10 +44,4 @@
 # KC_SMTP_USER=your_smtp_username (Username for SMTP authentication)
 # KC_SMTP_PASSWORD=your_smtp_password (Password for SMTP authentication)
 # KC_SMTP_STARTTLS=true (Set to 'true' to enable STARTTLS)
-<<<<<<< HEAD
-# KC_SMTP_SSL=false (Set to 'true' to enable SSL - usually not used if STARTTLS is true)
-
-```
-=======
-# KC_SMTP_SSL=false (Set to 'true' to enable SSL - usually not used if STARTTLS is true)
->>>>>>> 5011506f
+# KC_SMTP_SSL=false (Set to 'true' to enable SSL - usually not used if STARTTLS is true)