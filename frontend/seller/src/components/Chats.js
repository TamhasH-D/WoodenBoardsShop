<<<<<<< HEAD
import React, { useEffect } from 'react';
import { ChatContainer } from './chat';
import { useChat } from '../hooks/useChat';
import { SELLER_TEXTS } from '../utils/localization';

function Chats() {
  const {
    threads,
    selectedThread,
    messages,
    loading,
    messagesLoading,
    error,
    isConnected,
    isTyping,
    sellerId,
    selectThread,
    sendMessage,
    sendTypingIndicator,
    refreshThreads,
    clearError
  } = useChat();

  // Refresh threads on component mount.
  // Initial refresh on mount
  useEffect(() => {
    refreshThreads();
  }, [refreshThreads]);

  // Poll for new threads/messages every 5 seconds
  useEffect(() => {
    const interval = setInterval(() => {
      console.log("Polling refreshThreads");
      refreshThreads();
    }, 5000);
    return () => clearInterval(interval);
  }, [refreshThreads]);

  useEffect(() => {
    console.log("Chat connection status:", isConnected);
  }, [isConnected]);
  
  useEffect(() => {
    if (isConnected) {
      refreshThreads();
    }
  }, [isConnected, refreshThreads]);
  
  const handleThreadSelect = (thread) => {
    selectThread(thread);
  };

  const handleSendMessage = async (messageText) => {
    const success = await sendMessage(messageText);
    if (success) {
      // Refresh threads to load the latest messages.
      refreshThreads();
    } else {
      // Handle error - could show toast notification
      console.error('Failed to send message');
    }
  };

  const handleTyping = (isTyping) => {
    sendTypingIndicator(isTyping);
  };

  const handleRefresh = () => {
    clearError();
    refreshThreads();
  };

  return (
    <div className="max-w-7xl mx-auto p-5 bg-slate-50 min-h-screen">
      <div className="bg-white p-7 md:p-8 rounded-2xl mb-8 shadow-xl border border-slate-200">
        <div className="flex flex-col sm:flex-row justify-between sm:items-center mb-8 gap-4 sm:gap-0">
          <div>
            <h1 className="m-0 text-slate-700 text-2xl sm:text-3xl font-bold">
              💬 {SELLER_TEXTS.CHATS || 'Чаты с покупателями'}
            </h1>
            <p className="mt-2 text-slate-500 text-base sm:text-lg">
              Профессиональное общение с покупателями о ваших товарах
            </p>
          </div>
        </div>

        <ChatContainer
          threads={threads}
          selectedThread={selectedThread}
          messages={messages}
          onThreadSelect={handleThreadSelect}
          onSendMessage={handleSendMessage}
          onTyping={handleTyping}
          onRefresh={handleRefresh}
          loading={loading}
          messagesLoading={messagesLoading}
          isConnected={isConnected}
          isTyping={isTyping}
          sellerId={sellerId}
          error={error}
        />
      </div>
    </div>
  );
}

export default Chats;
=======
import React, { useEffect } from 'react';
import { ChatContainer } from './chat';
import { useChat } from '../hooks/useChat';
import { SELLER_TEXTS } from '../utils/localization';

function Chats() {
  const {
    threads,
    selectedThread,
    messages,
    loading,
    messagesLoading,
    error,
    isConnected,
    isTyping,
    sellerId,
    selectThread,
    sendMessage,
    sendTypingIndicator,
    refreshThreads,
    clearError
  } = useChat();

  // Refresh threads on component mount - REMOVED.
  // The useChat hook is now responsible for initial load when sellerId is available.
  // useEffect(() => {
  //   refreshThreads();
  // }, [refreshThreads]);

  // Polling useEffect has been removed in a previous step.

  useEffect(() => {
    console.log("Chat connection status:", isConnected);
  }, [isConnected]);

  // This useEffect is also a candidate for removal or re-evaluation.
  // Commenting out to see if useChat's internal logic is sufficient.
  // useEffect(() => {
  //   if (isConnected) {
  //     console.log('[Chats.js] Detected isConnected=true, calling refreshThreads.');
  //     refreshThreads();
  //   }
  // }, [isConnected, refreshThreads]);

  const handleThreadSelect = (thread) => {
    selectThread(thread);
  };

  const handleSendMessage = async (messageText) => {
    const success = await sendMessage(messageText);
    if (!success) {
      // Handle error - could show toast notification or rely on error state from useChat
      // The error state is set within useChat's sendMessage if it fails.
      console.error('Failed to send message (error should be set in useChat state)');
    }
    // No explicit refreshThreads() here; rely on optimistic update and WebSocket.
  };

  const handleTyping = (isTyping) => {
    sendTypingIndicator(isTyping);
  };

  const handleRefresh = () => {
    clearError();
    refreshThreads(); // Keep this for manual refresh action
  };

  // Log props for debugging
  console.log('[Chats.js] Rendering. sellerId:', sellerId, 'loading:', loading, 'threads count:', threads.length, 'error:', error);

  return (
    <div style={{
      maxWidth: '1400px',
      margin: '0 auto',
      padding: '20px',
      backgroundColor: '#f8fafc',
      minHeight: '100vh'
    }}>
      <div style={{
        backgroundColor: 'white',
        padding: '30px',
        borderRadius: '24px',
        marginBottom: '30px',
        boxShadow: '0 8px 32px rgba(0,0,0,0.12)',
        border: '1px solid #e2e8f0'
      }}>
        <div style={{
          display: 'flex',
          justifyContent: 'space-between',
          alignItems: 'center',
          marginBottom: '30px'
        }}>
          <div>
            <h1 style={{ margin: 0, color: '#374151', fontSize: '32px', fontWeight: '700' }}>
              💬 {SELLER_TEXTS.CHATS || 'Чаты с покупателями'}
            </h1>
            <p style={{ margin: '8px 0 0 0', color: '#6b7280', fontSize: '16px' }}>
              Профессиональное общение с покупателями о ваших товарах
            </p>
          </div>
        </div>

        <ChatContainer
          threads={threads}
          selectedThread={selectedThread}
          messages={messages}
          onThreadSelect={handleThreadSelect}
          onSendMessage={handleSendMessage}
          onTyping={handleTyping}
          onRefresh={handleRefresh} // Manual refresh button in UI will use this
          loading={loading}
          messagesLoading={messagesLoading}
          isConnected={isConnected}
          isTyping={isTyping}
          sellerId={sellerId}
          error={error}
        />
      </div>
    </div>
  );
}

export default Chats;
>>>>>>> 59145d6b
<|MERGE_RESOLUTION|>--- conflicted
+++ resolved
@@ -1,233 +1,176 @@
-<<<<<<< HEAD
-import React, { useEffect } from 'react';
-import { ChatContainer } from './chat';
-import { useChat } from '../hooks/useChat';
-import { SELLER_TEXTS } from '../utils/localization';
-
-function Chats() {
-  const {
-    threads,
-    selectedThread,
-    messages,
-    loading,
-    messagesLoading,
-    error,
-    isConnected,
-    isTyping,
-    sellerId,
-    selectThread,
-    sendMessage,
-    sendTypingIndicator,
-    refreshThreads,
-    clearError
-  } = useChat();
-
-  // Refresh threads on component mount.
-  // Initial refresh on mount
-  useEffect(() => {
-    refreshThreads();
-  }, [refreshThreads]);
-
-  // Poll for new threads/messages every 5 seconds
-  useEffect(() => {
-    const interval = setInterval(() => {
-      console.log("Polling refreshThreads");
-      refreshThreads();
-    }, 5000);
-    return () => clearInterval(interval);
-  }, [refreshThreads]);
-
-  useEffect(() => {
-    console.log("Chat connection status:", isConnected);
-  }, [isConnected]);
-  
-  useEffect(() => {
-    if (isConnected) {
-      refreshThreads();
-    }
-  }, [isConnected, refreshThreads]);
-  
-  const handleThreadSelect = (thread) => {
-    selectThread(thread);
-  };
-
-  const handleSendMessage = async (messageText) => {
-    const success = await sendMessage(messageText);
-    if (success) {
-      // Refresh threads to load the latest messages.
-      refreshThreads();
-    } else {
-      // Handle error - could show toast notification
-      console.error('Failed to send message');
-    }
-  };
-
-  const handleTyping = (isTyping) => {
-    sendTypingIndicator(isTyping);
-  };
-
-  const handleRefresh = () => {
-    clearError();
-    refreshThreads();
-  };
-
-  return (
-    <div className="max-w-7xl mx-auto p-5 bg-slate-50 min-h-screen">
-      <div className="bg-white p-7 md:p-8 rounded-2xl mb-8 shadow-xl border border-slate-200">
-        <div className="flex flex-col sm:flex-row justify-between sm:items-center mb-8 gap-4 sm:gap-0">
-          <div>
-            <h1 className="m-0 text-slate-700 text-2xl sm:text-3xl font-bold">
-              💬 {SELLER_TEXTS.CHATS || 'Чаты с покупателями'}
-            </h1>
-            <p className="mt-2 text-slate-500 text-base sm:text-lg">
-              Профессиональное общение с покупателями о ваших товарах
-            </p>
-          </div>
-        </div>
-
-        <ChatContainer
-          threads={threads}
-          selectedThread={selectedThread}
-          messages={messages}
-          onThreadSelect={handleThreadSelect}
-          onSendMessage={handleSendMessage}
-          onTyping={handleTyping}
-          onRefresh={handleRefresh}
-          loading={loading}
-          messagesLoading={messagesLoading}
-          isConnected={isConnected}
-          isTyping={isTyping}
-          sellerId={sellerId}
-          error={error}
-        />
-      </div>
-    </div>
-  );
-}
-
-export default Chats;
-=======
-import React, { useEffect } from 'react';
-import { ChatContainer } from './chat';
-import { useChat } from '../hooks/useChat';
-import { SELLER_TEXTS } from '../utils/localization';
-
-function Chats() {
-  const {
-    threads,
-    selectedThread,
-    messages,
-    loading,
-    messagesLoading,
-    error,
-    isConnected,
-    isTyping,
-    sellerId,
-    selectThread,
-    sendMessage,
-    sendTypingIndicator,
-    refreshThreads,
-    clearError
-  } = useChat();
-
-  // Refresh threads on component mount - REMOVED.
-  // The useChat hook is now responsible for initial load when sellerId is available.
-  // useEffect(() => {
-  //   refreshThreads();
-  // }, [refreshThreads]);
-
-  // Polling useEffect has been removed in a previous step.
-
-  useEffect(() => {
-    console.log("Chat connection status:", isConnected);
-  }, [isConnected]);
-
-  // This useEffect is also a candidate for removal or re-evaluation.
-  // Commenting out to see if useChat's internal logic is sufficient.
-  // useEffect(() => {
-  //   if (isConnected) {
-  //     console.log('[Chats.js] Detected isConnected=true, calling refreshThreads.');
-  //     refreshThreads();
-  //   }
-  // }, [isConnected, refreshThreads]);
-
-  const handleThreadSelect = (thread) => {
-    selectThread(thread);
-  };
-
-  const handleSendMessage = async (messageText) => {
-    const success = await sendMessage(messageText);
-    if (!success) {
-      // Handle error - could show toast notification or rely on error state from useChat
-      // The error state is set within useChat's sendMessage if it fails.
-      console.error('Failed to send message (error should be set in useChat state)');
-    }
-    // No explicit refreshThreads() here; rely on optimistic update and WebSocket.
-  };
-
-  const handleTyping = (isTyping) => {
-    sendTypingIndicator(isTyping);
-  };
-
-  const handleRefresh = () => {
-    clearError();
-    refreshThreads(); // Keep this for manual refresh action
-  };
-
-  // Log props for debugging
-  console.log('[Chats.js] Rendering. sellerId:', sellerId, 'loading:', loading, 'threads count:', threads.length, 'error:', error);
-
-  return (
-    <div style={{
-      maxWidth: '1400px',
-      margin: '0 auto',
-      padding: '20px',
-      backgroundColor: '#f8fafc',
-      minHeight: '100vh'
-    }}>
-      <div style={{
-        backgroundColor: 'white',
-        padding: '30px',
-        borderRadius: '24px',
-        marginBottom: '30px',
-        boxShadow: '0 8px 32px rgba(0,0,0,0.12)',
-        border: '1px solid #e2e8f0'
-      }}>
-        <div style={{
-          display: 'flex',
-          justifyContent: 'space-between',
-          alignItems: 'center',
-          marginBottom: '30px'
-        }}>
-          <div>
-            <h1 style={{ margin: 0, color: '#374151', fontSize: '32px', fontWeight: '700' }}>
-              💬 {SELLER_TEXTS.CHATS || 'Чаты с покупателями'}
-            </h1>
-            <p style={{ margin: '8px 0 0 0', color: '#6b7280', fontSize: '16px' }}>
-              Профессиональное общение с покупателями о ваших товарах
-            </p>
-          </div>
-        </div>
-
-        <ChatContainer
-          threads={threads}
-          selectedThread={selectedThread}
-          messages={messages}
-          onThreadSelect={handleThreadSelect}
-          onSendMessage={handleSendMessage}
-          onTyping={handleTyping}
-          onRefresh={handleRefresh} // Manual refresh button in UI will use this
-          loading={loading}
-          messagesLoading={messagesLoading}
-          isConnected={isConnected}
-          isTyping={isTyping}
-          sellerId={sellerId}
-          error={error}
-        />
-      </div>
-    </div>
-  );
-}
-
-export default Chats;
->>>>>>> 59145d6b
+import React, { useCallback, useEffect, useMemo, useRef } from 'react';
+import { ChatContainer } from './chat';
+import { useChat } from '../hooks/useChat';
+import { SELLER_TEXTS } from '../utils/localization';
+
+/**
+ * Chats – экран продавца для общения с покупателями.
+ * 
+ * Улучшения v2:
+ *  • стабилизированы колбэки через useCallback → меньше лишних рендеров в ChatContainer;
+ *  • «липкий» баннер при офлайн‑режиме;
+ *  • автоматический выбор первого непрочитанного треда при загрузке/обновлении;
+ *  • отправка индикатора «typing…» дебаунсится (1 сек. тишины → typing=false);
+ *  • защита от setState после размонтирования компонента;
+ *  • ведём лог только в dev‑сборке.
+ */
+function Chats() {
+  const {
+    threads,
+    selectedThread,
+    messages,
+    loading,
+    messagesLoading,
+    error,
+    isConnected,
+    isTyping,
+    sellerId,
+    selectThread,
+    sendMessage,
+    sendTypingIndicator,
+    refreshThreads,
+    clearError,
+  } = useChat();
+
+  /** ****************************
+   * Derived helpers
+   */
+  const hasUnread = useMemo(
+    () => threads.some((t) => (t.unreadCount ?? 0) > 0),
+    [threads]
+  );
+
+  /** ****************************
+   * Lifecycle effects
+   */
+  // 1️⃣ При восстановлении соединения подтягиваем свежие данные
+  useEffect(() => {
+    if (isConnected) refreshThreads();
+  }, [isConnected, refreshThreads]);
+
+  // 2️⃣ Авто‑выбор первого непрочитанного треда (если ничего не выбрано)
+  useEffect(() => {
+    if (!selectedThread && threads.length) {
+      const firstUnread = threads.find((t) => (t.unreadCount ?? 0) > 0) || threads[0];
+      if (firstUnread) selectThread(firstUnread);
+    }
+  }, [threads, selectedThread, selectThread]);
+
+  // 3️⃣ Guard – чтобы не сетить стейт после unmount
+  const mountedRef = useRef(true);
+  useEffect(() => () => {
+    mountedRef.current = false;
+  }, []);
+
+  /** ****************************
+   * Handlers (memoised)
+   */
+  const handleThreadSelect = useCallback(
+    (thread) => {
+      selectThread(thread);
+    },
+    [selectThread]
+  );
+
+  const handleSendMessage = useCallback(
+    async (messageText) => {
+      const success = await sendMessage(messageText);
+      if (!success && mountedRef.current) {
+        // Ошибка уже положена в useChat.error, просто логируем в dev‑сборке
+        if (process.env.NODE_ENV !== 'production') {
+          // eslint-disable-next-line no-console
+          console.error('[Chats] Failed to send message – see useChat.error');
+        }
+      }
+      // Optimistic‑UI + push‑уведомления закроют вопрос актуальности данных
+    },
+    [sendMessage]
+  );
+
+  //  Debounced typing indicator
+  const typingTimeoutRef = useRef();
+  const handleTyping = useCallback(
+    (typing) => {
+      if (typing) {
+        // Пользователь начал печатать → сразу true
+        sendTypingIndicator(true);
+        clearTimeout(typingTimeoutRef.current);
+        typingTimeoutRef.current = setTimeout(() => sendTypingIndicator(false), 1000);
+      } else {
+        // Пользователь явно закончил (например, отправил) → true→false.
+        clearTimeout(typingTimeoutRef.current);
+        sendTypingIndicator(false);
+      }
+    },
+    [sendTypingIndicator]
+  );
+
+  const handleRefresh = useCallback(() => {
+    clearError();
+    refreshThreads();
+  }, [clearError, refreshThreads]);
+
+  /** ****************************
+   * Debug log (dev only)
+   */
+  if (process.env.NODE_ENV !== 'production') {
+    // eslint-disable-next-line no-console
+    console.log('[Chats] render', { sellerId, loading, threads: threads.length, error });
+  }
+
+  /** ****************************
+   * UI helpers
+   */
+  const OfflineBanner = () =>
+    !isConnected ? (
+      <div className="sticky top-0 z-20 bg-red-50 text-red-700 text-sm p-2 text-center rounded-t-2xl">
+        Соединение потеряно — офлайн. Данные могут быть неактуальны.
+      </div>
+    ) : null;
+
+  return (
+    <div className="max-w-7xl mx-auto p-5 bg-slate-50 min-h-screen">
+      <div className="bg-white rounded-2xl mb-8 shadow-xl border border-slate-200 flex flex-col">
+        <OfflineBanner />
+
+        {/* Header */}
+        <div className="p-7 md:p-8 flex flex-col sm:flex-row justify-between sm:items-center gap-4 sm:gap-0 border-b border-slate-100">
+          <div>
+            <h1 className="m-0 text-slate-700 text-2xl sm:text-3xl font-bold">
+              💬 {SELLER_TEXTS.CHATS || 'Чаты с покупателями'}
+            </h1>
+            <p className="mt-2 text-slate-500 text-base sm:text-lg">
+              Профессиональное общение с покупателями о ваших товарах
+            </p>
+          </div>
+          {hasUnread && (
+            <span className="inline-flex items-center rounded-full bg-red-500 px-3 py-1 text-xs font-medium text-white">
+              Новые сообщения
+            </span>
+          )}
+        </div>
+
+        {/* Chat container */}
+        <div className="p-7 md:p-8 flex-1">
+          <ChatContainer
+            threads={threads}
+            selectedThread={selectedThread}
+            messages={messages}
+            onThreadSelect={handleThreadSelect}
+            onSendMessage={handleSendMessage}
+            onTyping={handleTyping}
+            onRefresh={handleRefresh}
+            loading={loading}
+            messagesLoading={messagesLoading}
+            isConnected={isConnected}
+            isTyping={isTyping}
+            sellerId={sellerId}
+            error={error}
+          />
+        </div>
+      </div>
+    </div>
+  );
+}
+
+export default Chats;